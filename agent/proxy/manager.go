package proxy

import (
	"fmt"
	"log"
	"os"
	"os/exec"
	"path/filepath"
	"sync"
	"time"

	"github.com/hashicorp/consul/agent/local"
	"github.com/hashicorp/consul/agent/structs"
	"github.com/hashicorp/go-multierror"
)

const (
	// ManagerCoalescePeriod and ManagerQuiescentPeriod relate to how
	// notifications in updates from the local state are colaesced to prevent
	// lots of churn in the manager.
	//
	// When the local state updates, the manager will wait for quiescence.
	// For each update, the quiscence timer is reset. If the coalesce period
	// is reached, the manager will update proxies regardless of the frequent
	// changes. Then the whole cycle resets.
	ManagerCoalescePeriod  = 5 * time.Second
	ManagerQuiescentPeriod = 500 * time.Millisecond

	// ManagerSnapshotPeriod is the interval that snapshots are taken.
	// The last snapshot state is preserved and if it matches a file isn't
	// written, so its safe for this to be reasonably frequent.
	ManagerSnapshotPeriod = 1 * time.Second
)

// Manager starts, stops, snapshots, and restores managed proxies.
//
// The manager will not start or stop any processes until Start is called.
// Prior to this, any configuration, snapshot loading, etc. can be done.
// Even if a process is no longer running after loading the snapshot, it
// will not be restarted until Start is called.
//
// The Manager works by subscribing to change notifications on a local.State
// structure. Whenever a change is detected, the Manager syncs its internal
// state with the local.State and starts/stops any necessary proxies. The
// manager never holds a lock on local.State (except to read the proxies)
// and state updates may occur while the Manger is syncing. This is okay,
// since a change notification will be queued to trigger another sync.
//
// The change notifications from the local state are coalesced (see
// ManagerCoalescePeriod) so that frequent changes within the local state
// do not trigger dozens of proxy resyncs.
type Manager struct {
	// State is the local state that is the source of truth for all
	// configured managed proxies.
	State *local.State

	// Logger is the logger for information about manager behavior.
	// Output for proxies will not go here generally but varies by proxy
	// implementation type.
	Logger *log.Logger

	// DataDir is the path to the directory where data for proxies is
	// written, including snapshots for any state changes in the manager.
	// Within the data dir, files will be written in the following locatins:
	//
	//   * logs/ - log files named <service id>-std{out|err}.log
	//   * pids/ - pid files for daemons named <service id>.pid
	//   * snapshot.json - the state of the manager
	//
	DataDir string

	// SnapshotPeriod is the duration between snapshots. This can be set
	// relatively low to ensure accuracy, because if the new snapshot matches
	// the last snapshot taken, no file will be written. Therefore, setting
	// this low causes only slight CPU/memory usage but doesn't result in
	// disk IO. If this isn't set, ManagerSnapshotPeriod will be the default.
	//
	// This only has an effect if snapshots are enabled (DataDir is set).
	SnapshotPeriod time.Duration

	// CoalescePeriod and QuiescencePeriod control the timers for coalescing
	// updates from the local state. See the defaults at the top of this
	// file for more documentation. These will be set to those defaults
	// by NewManager.
	CoalescePeriod  time.Duration
	QuiescentPeriod time.Duration

	// AllowRoot configures whether proxies can be executed as root (EUID == 0).
	// If this is false then the manager will run and proxies can be added
	// and removed but none will be started an errors will be logged
	// to the logger.
	AllowRoot bool

	// lock is held while reading/writing any internal state of the manager.
	// cond is a condition variable on lock that is broadcasted for runState
	// changes.
	lock *sync.Mutex
	cond *sync.Cond

	// runState is the current state of the manager. To read this the
	// lock must be held. The condition variable cond can be waited on
	// for changes to this value.
	runState managerRunState

	// lastSnapshot stores a pointer to the last snapshot that successfully
	// wrote to disk. This is used for dup detection to prevent rewriting
	// the same snapshot multiple times. snapshots should never be that
	// large so keeping it in-memory should be cheap even for thousands of
	// proxies (unlikely scenario).
	lastSnapshot *snapshot

	proxies map[string]Proxy
}

// NewManager initializes a Manager. After initialization, the exported
// fields should be configured as desired. To start the Manager, execute
// Run in a goroutine.
func NewManager() *Manager {
	var lock sync.Mutex
	return &Manager{
		Logger:          defaultLogger,
		SnapshotPeriod:  ManagerSnapshotPeriod,
		CoalescePeriod:  ManagerCoalescePeriod,
		QuiescentPeriod: ManagerQuiescentPeriod,
		lock:            &lock,
		cond:            sync.NewCond(&lock),
		proxies:         make(map[string]Proxy),
	}
}

// defaultLogger is the defaultLogger for NewManager so there it is never nil
var defaultLogger = log.New(os.Stderr, "", log.LstdFlags)

// managerRunState is the state of the Manager.
//
// This is a basic state machine with the following transitions:
//
//   * idle     => running, stopped
//   * running  => stopping, stopped
//   * stopping => stopped
//   * stopped  => <>
//
type managerRunState uint8

const (
	managerStateIdle managerRunState = iota
	managerStateRunning
	managerStateStopping
	managerStateStopped
)

// Close stops the manager. Managed processes are NOT stopped.
func (m *Manager) Close() error {
	m.lock.Lock()
	defer m.lock.Unlock()

	return m.stop(func(p Proxy) error {
		return p.Close()
	})
}

// Kill will Close the manager and Kill all proxies that were being managed.
// Only ONE of Kill or Close must be called. If Close has been called already
// then this will have no effect.
func (m *Manager) Kill() error {
	m.lock.Lock()
	defer m.lock.Unlock()

	return m.stop(func(p Proxy) error {
		return p.Stop()
	})
}

// stop stops the run loop and cleans up all the proxies by calling
// the given cleaner. If the cleaner returns an error the proxy won't be
// removed from the map.
//
// The lock must be held while this is called.
func (m *Manager) stop(cleaner func(Proxy) error) error {
	for {
		// Special case state that exits the for loop
		if m.runState == managerStateStopped {
			break
		}

		switch m.runState {
		case managerStateIdle:
			// Idle so just set it to stopped and return. We notify
			// the condition variable in case others are waiting.
			m.runState = managerStateStopped
			m.cond.Broadcast()
			return nil

		case managerStateRunning:
			// Set the state to stopping and broadcast to all waiters,
			// since Run is sitting on cond.Wait.
			m.runState = managerStateStopping
			m.cond.Broadcast()
			m.cond.Wait() // Wait on the stopping event

		case managerStateStopping:
			// Still stopping, wait...
			m.cond.Wait()
		}
	}

	// Clean up all the proxies
	var err error
	for id, proxy := range m.proxies {
		if err := cleaner(proxy); err != nil {
			err = multierror.Append(
				err, fmt.Errorf("failed to stop proxy %q: %s", id, err))
			continue
		}

		// Remove it since it is already stopped successfully
		delete(m.proxies, id)
	}

	return err
}

// Run syncs with the local state and supervises existing proxies.
//
// This blocks and should be run in a goroutine. If another Run is already
// executing, this will do nothing and return.
func (m *Manager) Run() {
	m.lock.Lock()
	if m.runState != managerStateIdle {
		m.lock.Unlock()
		return
	}

	// Set the state to running
	m.runState = managerStateRunning
	m.lock.Unlock()

	// Start a goroutine that just waits for a stop request
	stopCh := make(chan struct{})
	go func() {
		defer close(stopCh)
		m.lock.Lock()
		defer m.lock.Unlock()

		// We wait for anything not running, just so we're more resilient
		// in the face of state machine issues. Basically any state change
		// will cause us to quit.
		for m.runState == managerStateRunning {
			m.cond.Wait()
		}
	}()

	// When we exit, we set the state to stopped and broadcast to any
	// waiting Close functions that they can return.
	defer func() {
		m.lock.Lock()
		m.runState = managerStateStopped
		m.cond.Broadcast()
		m.lock.Unlock()
	}()

	// Register for proxy catalog change notifications
	notifyCh := make(chan struct{}, 1)
	m.State.NotifyProxy(notifyCh)
	defer m.State.StopNotifyProxy(notifyCh)

	// Start the timer for snapshots. We don't use a ticker because disk
	// IO can be slow and we don't want overlapping notifications. So we only
	// reset the timer once the snapshot is complete rather than continously.
	snapshotTimer := time.NewTimer(m.SnapshotPeriod)
	defer snapshotTimer.Stop()

	m.Logger.Println("[DEBUG] agent/proxy: managed Connect proxy manager started")
SYNC:
	for {
		// Sync first, before waiting on further notifications so that
		// we can start with a known-current state.
		m.sync()

		// Note for these variables we don't use a time.Timer because both
		// periods are relatively short anyways so they end up being eligible
		// for GC very quickly, so overhead is not a concern.
		var quiescent, quantum <-chan time.Time

		// Start a loop waiting for events from the local state store. This
		// loops rather than just `select` so we can coalesce many state
		// updates over a period of time.
		for {
			select {
			case <-notifyCh:
				// If this is our first notification since the last sync,
				// reset the quantum timer which is the max time we'll wait.
				if quantum == nil {
					quantum = time.After(m.CoalescePeriod)
				}

				// Always reset the quiescent timer
				quiescent = time.After(m.QuiescentPeriod)

			case <-quantum:
				continue SYNC

			case <-quiescent:
				continue SYNC

			case <-snapshotTimer.C:
				// Perform a snapshot
				if path := m.SnapshotPath(); path != "" {
					if err := m.snapshot(path, true); err != nil {
						m.Logger.Printf("[WARN] agent/proxy: failed to snapshot state: %s", err)
					}
				}

				// Reset
				snapshotTimer.Reset(m.SnapshotPeriod)

			case <-stopCh:
				// Stop immediately, no cleanup
				m.Logger.Println("[DEBUG] agent/proxy: Stopping managed Connect proxy manager")
				return
			}
		}
	}
}

// sync syncs data with the local state store to update the current manager
// state and start/stop necessary proxies.
func (m *Manager) sync() {
	m.lock.Lock()
	defer m.lock.Unlock()

	// If we don't allow root and we're root, then log a high sev message.
	if !m.AllowRoot && isRoot() {
		m.Logger.Println("[WARN] agent/proxy: running as root, will not start managed proxies")
		return
	}

	// Get the current set of proxies
	state := m.State.Proxies()

	// Go through our existing proxies that we're currently managing to
	// determine if they're still in the state or not. If they're in the
	// state, we need to diff to determine if we're starting a new proxy
	// If they're not in the state, then we need to stop the proxy since it
	// is now orphaned.
	for id, proxy := range m.proxies {
		// Get the proxy.
		stateProxy, ok := state[id]
		if ok {
			// Remove the proxy from the state so we don't start it new.
			delete(state, id)

			// Make the proxy so we can compare. This does not start it.
			proxy2, err := m.newProxy(stateProxy)
			if err != nil {
				m.Logger.Printf("[ERROR] agent/proxy: failed to initialize proxy for %q: %s", id, err)
				continue
			}

			// If the proxies are equal, then do nothing
			if proxy.Equal(proxy2) {
				continue
			}

			// Proxies are not equal, so we should stop it. We add it
			// back to the state here (unlikely case) so the loop below starts
			// the new one.
			state[id] = stateProxy

			// Continue out of `if` as if proxy didn't exist so we stop it
		}

		// Proxy is deregistered. Remove it from our map and stop it
		delete(m.proxies, id)
		if err := proxy.Stop(); err != nil {
			m.Logger.Printf("[ERROR] agent/proxy: failed to stop deregistered proxy for %q: %s", id, err)
		}
	}

	// Remaining entries in state are new proxies. Start them!
	for id, stateProxy := range state {
		proxy, err := m.newProxy(stateProxy)
		if err != nil {
			m.Logger.Printf("[ERROR] agent/proxy: failed to initialize proxy for %q: %s", id, err)
			continue
		}

		if err := proxy.Start(); err != nil {
			m.Logger.Printf("[ERROR] agent/proxy: failed to start proxy for %q: %s", id, err)
			continue
		}

		m.proxies[id] = proxy
	}
}

// newProxy creates the proper Proxy implementation for the configured
// local managed proxy.
func (m *Manager) newProxy(mp *local.ManagedProxy) (Proxy, error) {
	// Defensive because the alternative is to panic which is not desired
	if mp == nil || mp.Proxy == nil {
		return nil, fmt.Errorf("internal error: nil *local.ManagedProxy or Proxy field")
	}
	p := mp.Proxy

	// We reuse the service ID a few times
	id := p.ProxyService.ID

	// Create the Proxy. We could just as easily switch on p.ExecMode
	// but I wanted there to be only location where ExecMode => Proxy so
	// it lowers the chance that is wrong.
	proxy, err := m.newProxyFromMode(p.ExecMode, id)
	if err != nil {
		return nil, err
	}

	// Depending on the proxy type we configure the rest from our ManagedProxy
	switch proxy := proxy.(type) {
	case *Daemon:
		command := p.Command

		// This should never happen since validation should happen upstream
		// but verify it because the alternative is to panic below.
		if len(command) == 0 {
			return nil, fmt.Errorf("daemon mode managed proxy requires command")
		}

		// Build the command to execute.
		var cmd exec.Cmd
		cmd.Path = command[0]
		cmd.Args = command // idx 0 is path but preserved since it should be
		if err := m.configureLogDir(id, &cmd); err != nil {
			return nil, fmt.Errorf("error configuring proxy logs: %s", err)
		}
<<<<<<< HEAD

		// Pass in the environmental variables for this proxy process
		cmd.Env = os.Environ()

=======
		cmd.Env = os.Environ()
>>>>>>> 1cd1b556
		// Build the daemon structure
		proxy.Command = &cmd
		proxy.ProxyID = id
		proxy.ProxyToken = mp.ProxyToken
		return proxy, nil

	default:
		return nil, fmt.Errorf("unsupported managed proxy type: %q", p.ExecMode)
	}
}

// newProxyFromMode just initializes the proxy structure from only the mode
// and the service ID. This is a shared method between newProxy and Restore
// so that we only have one location where we turn ExecMode into a Proxy.
func (m *Manager) newProxyFromMode(mode structs.ProxyExecMode, id string) (Proxy, error) {
	switch mode {
	case structs.ProxyExecModeDaemon:
		return &Daemon{
			Logger:  m.Logger,
			PidPath: pidPath(filepath.Join(m.DataDir, "pids"), id),
		}, nil

	default:
		return nil, fmt.Errorf("unsupported managed proxy type: %q", mode)
	}
}

// configureLogDir sets up the file descriptors to stdout/stderr so that
// they log to the proper file path for the given service ID.
func (m *Manager) configureLogDir(id string, cmd *exec.Cmd) error {
	// Create the log directory
	logDir := ""
	if m.DataDir != "" {
		logDir = filepath.Join(m.DataDir, "logs")
		if err := os.MkdirAll(logDir, 0700); err != nil {
			return err
		}
	}

	// Configure the stdout, stderr paths
	stdoutPath := logPath(logDir, id, "stdout")
	stderrPath := logPath(logDir, id, "stderr")

	// Open the files. We want to append to each. We expect these files
	// to be rotated by some external process.
	stdoutF, err := os.OpenFile(stdoutPath, os.O_APPEND|os.O_WRONLY|os.O_CREATE, 0600)
	if err != nil {
		return fmt.Errorf("error creating stdout file: %s", err)
	}
	stderrF, err := os.OpenFile(stderrPath, os.O_APPEND|os.O_WRONLY|os.O_CREATE, 0600)
	if err != nil {
		// Don't forget to close stdoutF which successfully opened
		stdoutF.Close()

		return fmt.Errorf("error creating stderr file: %s", err)
	}

	cmd.Stdout = stdoutF
	cmd.Stderr = stderrF
	return nil
}

// logPath is a helper to return the path to the log file for the given
// directory, service ID, and stream type (stdout or stderr).
func logPath(dir, id, stream string) string {
	return filepath.Join(dir, fmt.Sprintf("%s-%s.log", id, stream))
}

// pidPath is a helper to return the path to the pid file for the given
// directory and service ID.
func pidPath(dir, id string) string {
	// If no directory is given we do not write a pid
	if dir == "" {
		return ""
	}

	return filepath.Join(dir, fmt.Sprintf("%s.pid", id))
}<|MERGE_RESOLUTION|>--- conflicted
+++ resolved
@@ -432,14 +432,10 @@
 		if err := m.configureLogDir(id, &cmd); err != nil {
 			return nil, fmt.Errorf("error configuring proxy logs: %s", err)
 		}
-<<<<<<< HEAD
-
-		// Pass in the environmental variables for this proxy process
+
+		// Pass in the environmental variables for the proxy process
 		cmd.Env = os.Environ()
 
-=======
-		cmd.Env = os.Environ()
->>>>>>> 1cd1b556
 		// Build the daemon structure
 		proxy.Command = &cmd
 		proxy.ProxyID = id
